import numpy as np
import pandas as pd
import warnings

try:
    from matplotlib import pyplot as plt
    from matplotlib.dates import (
        MonthLocator,
        num2date,
        AutoDateLocator,
        AutoDateFormatter,
    )
    from matplotlib.ticker import FuncFormatter

    from pandas.plotting import deregister_matplotlib_converters
    deregister_matplotlib_converters()
except ImportError:
    print('Importing matplotlib failed. Plotting will not work.')


def set_y_as_percent(ax):
    """Set y axis as percentage

    Args:
        ax (matplotlib axis):

    Returns:
        ax
    """
<<<<<<< HEAD
    yticks = 100 * ax.get_yticks()
    yticklabels = ['{0:.4g}%'.format(y) for y in yticks]
    # ax.set_yticks(ax.get_yticks().tolist()) # to fix the matplotlib warning from set_yticklabels
    ax.set_yticklabels(yticklabels)
    return ax


def plot(fcst, ax=None, xlabel='ds', ylabel='y', highlight_forecast=None, figsize=(10, 6)):
=======
    warnings.filterwarnings("error")
    try:
        yticks = 100 * ax.get_yticks()
        yticklabels = ['{0:.4g}%'.format(y) for y in yticks]
        ax.set_yticklabels(yticklabels)
    except UserWarning:
        pass  # workaround until there is clear direction how to handle this recent matplotlib bug
    finally:
        return ax


def plot(fcst, ax=None, xlabel='ds', ylabel='y', highlight_forecast=None, line_per_origin=False, figsize=(10, 6)):
>>>>>>> 9b7854c2
    """Plot the NeuralProphet forecast

    Args:
        fcst (pd.DataFrame):  output of m.predict.
        ax (matplotlib axes):  on which to plot.
        xlabel (str): label name on X-axis
        ylabel (str): label name on Y-axis
        highlight_forecast (int): i-th step ahead forecast to highlight.
        figsize (tuple): width, height in inches.

    Returns:
        A matplotlib figure.
    """
    fcst = fcst.fillna(value=np.nan)
    if ax is None:
        fig = plt.figure(facecolor='w', figsize=figsize)
        ax = fig.add_subplot(111)
    else:
        fig = ax.get_figure()
    ds = fcst['ds'].dt.to_pydatetime()
    yhat_col_names = [col_name for col_name in fcst.columns if 'yhat' in col_name]

    if highlight_forecast is None or line_per_origin:
        for i in range(len(yhat_col_names)):
            ax.plot(ds, fcst['yhat{}'.format(i + 1)], ls='-', c='#0072B2', alpha=0.2 + 2.0 / (i + 2.5))
            # Future Todo: use fill_between for all but highlight_forecast
            """
            col1 = 'yhat{}'.format(i+1)
            col2 = 'yhat{}'.format(i+2)
            no_na1 = fcst.copy()[col1].notnull().values
            no_na2 = fcst.copy()[col2].notnull().values
            no_na = [x1 and x2 for x1, x2 in zip(no_na1, no_na2)]
            fcst_na = fcst.copy()[no_na]
            fcst_na_t = fcst_na['ds'].dt.to_pydatetime()
            ax.fill_between(
                fcst_na_t,
                fcst_na[col1],
                fcst_na[col2],
                color='#0072B2', alpha=1.0/(i+1)
                )
            """
    if highlight_forecast is not None:
        if line_per_origin:
            num_forecast_steps = sum(fcst['yhat1'].notna())
            steps_from_last = num_forecast_steps - highlight_forecast
            for i in range(len(yhat_col_names)):
                x = ds[-(1 + i + steps_from_last)]
                y = fcst['yhat{}'.format(i + 1)].values[-(1 + i + steps_from_last)]
                ax.plot(x, y, 'bx')
        else:
            ax.plot(ds, fcst['yhat{}'.format(highlight_forecast)], ls='-', c='b')
            ax.plot(ds, fcst['yhat{}'.format(highlight_forecast)], 'bx')

    ax.plot(ds, fcst['y'], 'k.')

    # Specify formatting to workaround matplotlib issue #12925
    locator = AutoDateLocator(interval_multiples=False)
    formatter = AutoDateFormatter(locator)
    ax.xaxis.set_major_locator(locator)
    ax.xaxis.set_major_formatter(formatter)
    ax.grid(True, which='major', c='gray', ls='-', lw=1, alpha=0.2)
    ax.set_xlabel(xlabel)
    ax.set_ylabel(ylabel)
    fig.tight_layout()
    return fig


def plot_components(m, fcst, forecast_in_focus=None, figsize=(10, 6)):
    """Plot the NeuralProphet forecast components.

    Args:
        m (NeuralProphet): fitted model.
        fcst (pd.DataFrame):  output of m.predict.
        forecast_in_focus (int): n-th step ahead forecast AR-coefficients to plot
        figsize (tuple): width, height in inches.

    Returns:
        A matplotlib figure.
    """
    fcst = fcst.fillna(value=np.nan)
    # Identify components to be plotted
    # as dict, minimum: {plot_name, comp_name}
    components = [{'plot_name': 'Trend',
                   'comp_name': 'trend'}]

    # print(fcst.head().to_string())

    ## Plot  seasonalities, if present
    if m.season_config is not None:
        for name in m.season_config.periods:
            if name in m.season_config.periods: # and name in fcst:
                components.append({'plot_name': '{} seasonality'.format(name),
                                   'comp_name': 'season_{}'.format(name)})

    if m.n_lags > 0:
        if forecast_in_focus is None:
            components.append({'plot_name': 'Auto-Regression',
                               'comp_name': 'ar',
                               'num_overplot': m.n_forecasts,
                               'bar': True})
        else:
            components.append({'plot_name': 'AR ({})-ahead'.format(forecast_in_focus),
                               'comp_name': 'ar{}'.format(forecast_in_focus), })
                               # 'add_x': True})

    # Add Covariates
    if m.covar_config is not None:
        for name in m.covar_config.keys():
            if forecast_in_focus is None:
                components.append({'plot_name': 'Covariate "{}"'.format(name),
                                   'comp_name': 'covar_{}'.format(name),
                                   'num_overplot': m.n_forecasts,
                                   'bar': True})
            else:
                components.append({'plot_name': 'COV "{}" ({})-ahead'.format(name, forecast_in_focus),
                                   'comp_name': 'covar_{}{}'.format(name, forecast_in_focus), })
                                   # 'add_x': True})
    # Add Events
    if 'events_additive' in fcst.columns:
        components.append({'plot_name': 'Additive Events',
                           'comp_name': 'events_additive'})
    if 'events_multiplicative' in fcst.columns:
        components.append({'plot_name': 'Multiplicative Events',
                           'comp_name': 'events_multiplicative',
                           'multiplicative': True})

    if forecast_in_focus is None:
        if fcst['residual1'].count() > 0:
            components.append({'plot_name': 'Residuals',
                               'comp_name': 'residual',
                               'num_overplot': m.n_forecasts,
                               'bar': True})
    elif fcst['residual{}'.format(forecast_in_focus)].count() > 0:
        components.append({'plot_name': 'Residuals ({})-ahead'.format(forecast_in_focus),
                           'comp_name': 'residual{}'.format(forecast_in_focus),
                           'bar': True})

    npanel = len(components)
    figsize = figsize if figsize else (9, 3 * npanel)
    fig, axes = plt.subplots(npanel, 1, facecolor='w', figsize=figsize)
    if npanel == 1:
        axes = [axes]
    multiplicative_axes = []
    for ax, comp in zip(axes, components):
        name = comp['plot_name'].lower()
        if name in ['trend', ] \
                or ('residuals' in name and 'ahead' in name) \
                or ('ar' in name and 'ahead' in name) \
                or ('cov' in name and 'ahead' in name):
            plot_forecast_component(fcst=fcst, ax=ax, **comp)
        elif 'event' in name:
            if "multiplicative" in comp.keys() and comp["multiplicative"]:
                multiplicative_axes.append(ax)
            plot_forecast_component(fcst=fcst, ax=ax, **comp)
        elif 'season' in name:
            if m.season_config.mode == 'multiplicative':
                multiplicative_axes.append(ax)
            plot_forecast_component(fcst=fcst, ax=ax, **comp)
        elif 'auto-regression' in name \
                or 'covariate' in name \
                or 'residuals' in name:
            plot_multiforecast_component(fcst=fcst, ax=ax, **comp)

    fig.tight_layout()
    # Reset multiplicative axes labels after tight_layout adjustment
    for ax in multiplicative_axes: ax = set_y_as_percent(ax)
    return fig


def plot_forecast_component(fcst, comp_name, plot_name=None, ax=None, figsize=(10, 6),
                            multiplicative=False, bar=False, rolling=None, add_x=False):
    """Plot a particular component of the forecast.

    Args:
        fcst (pd.DataFrame):  output of m.predict.
        comp_name (str): Name of the component to plot.
        plot_name (str): Name of the plot Title.
        ax (matplotlib axis): matplotlib Axes to plot on.
        figsize (tuple): width, height in inches. default: (10, 6)
        multiplicative (bool): set y axis as percentage
        bar (bool): make barplot
        rolling (int): rolling average underplot

    Returns:
        a list of matplotlib artists
    """
    fcst = fcst.fillna(value=np.nan)
    artists = []
    if not ax:
        fig = plt.figure(facecolor='w', figsize=figsize)
        ax = fig.add_subplot(111)
    fcst_t = fcst['ds'].dt.to_pydatetime()
    if rolling is not None:
        rolling_avg = fcst[comp_name].rolling(rolling, min_periods=1, center=True).mean()
        if bar:
            artists += ax.bar(fcst_t, rolling_avg, width=1.00, color='#0072B2', alpha=0.5)
        else:
            artists += ax.plot(fcst_t, rolling_avg, ls='-', color='#0072B2', alpha=0.5)
            if add_x:
                artists += ax.plot(fcst_t, fcst[comp_name], 'bx')
    if bar:
        artists += ax.bar(fcst_t, fcst[comp_name], width=1.00, color='#0072B2')
    else:
        artists += ax.plot(fcst_t, fcst[comp_name], ls='-', c='#0072B2')
        if add_x or sum(fcst[comp_name].notna()) == 1:
            artists += ax.plot(fcst_t, fcst[comp_name], 'bx')
    # Specify formatting to workaround matplotlib issue #12925
    locator = AutoDateLocator(interval_multiples=False)
    formatter = AutoDateFormatter(locator)
    ax.xaxis.set_major_locator(locator)
    ax.xaxis.set_major_formatter(formatter)
    ax.grid(True, which='major', c='gray', ls='-', lw=1, alpha=0.2)
    ax.set_xlabel('ds')
    if plot_name is None: plot_name = comp_name
    ax.set_ylabel(plot_name)
    if multiplicative: ax = set_y_as_percent(ax)
    return artists


def plot_multiforecast_component(fcst, comp_name, plot_name=None, ax=None, figsize=(10, 6),
                                 multiplicative=False, bar=False, focus=1, num_overplot=None):
    """Plot a particular component of the forecast.

    Args:
        fcst (pd.DataFrame):  output of m.predict.
        comp_name (str): Name of the component to plot.
        plot_name (str): Name of the plot Title.
        ax (matplotlib axis): matplotlib Axes to plot on.
        figsize (tuple): width, height in inches. default: (10, 6)
        multiplicative (bool): set y axis as percentage
        bar (bool): make barplot
        focus (int): forecast number to portray in detail.
        num_overplot (int): overplot all forecasts up to num
            None (default): only plot focus

    Returns:
        a list of matplotlib artists
    """
    artists = []
    if not ax:
        fig = plt.figure(facecolor='w', figsize=figsize)
        ax = fig.add_subplot(111)
    fcst_t = fcst['ds'].dt.to_pydatetime()
    col_names = [col_name for col_name in fcst.columns if col_name.startswith(comp_name)]
    if num_overplot is not None:
        assert num_overplot <= len(col_names)
        for i in list(range(num_overplot))[::-1]:
            y = fcst['{}{}'.format(comp_name, i+1)]
            notnull = y.notnull()
            alpha_min = 0.2
            alpha_softness = 1.2
            alpha = alpha_min + alpha_softness*(1.0-alpha_min) / (i + 1.0*alpha_softness)
            if bar:
                artists += ax.bar(fcst_t[notnull], y[notnull], width=1.00, color='#0072B2',  alpha=alpha)
            else:
                artists += ax.plot(fcst_t[notnull], y[notnull], ls='-', color='#0072B2',  alpha=alpha)
    if num_overplot is None or focus > 1:
        y = fcst['{}{}'.format(comp_name, focus)]
        notnull = y.notnull()
        if bar:
            artists += ax.bar(fcst_t[notnull], y[notnull], width=1.00, color='b')
        else:
            artists += ax.plot(fcst_t[notnull], y[notnull], ls='-', color='b')
    # Specify formatting to workaround matplotlib issue #12925
    locator = AutoDateLocator(interval_multiples=False)
    formatter = AutoDateFormatter(locator)
    ax.xaxis.set_major_locator(locator)
    ax.xaxis.set_major_formatter(formatter)
    ax.grid(True, which='major', color='gray', ls='-', lw=1, alpha=0.2)
    ax.set_xlabel('ds')
    if plot_name is None: plot_name = comp_name
    ax.set_ylabel(plot_name)
    if multiplicative: ax = set_y_as_percent(ax)
    return artists


def plot_parameters(m, forecast_in_focus=None, weekly_start=0, yearly_start=0, figsize=(10, 6)):
    """Plot the parameters that the model is composed of, visually.

    Args:
        m (NeuralProphet): fitted model.
        forecast_in_focus (int): n-th step ahead forecast AR-coefficients to plot
        weekly_start (int):  specifying the start day of the weekly seasonality plot.
            0 (default) starts the week on Sunday.
            1 shifts by 1 day to Monday, and so on.
        yearly_start (int): specifying the start day of the yearly seasonality plot.
            0 (default) starts the year on Jan 1.
            1 shifts by 1 day to Jan 2, and so on.
        figsize (tuple): width, height in inches.default: (10, 6)

    Returns:
        A matplotlib figure.
    """
    # Identify components to be plotted
    # as dict: {plot_name, }
    components = [
        {'plot_name': 'Trend'}
    ]
    if m.n_changepoints > 0:
        components.append({'plot_name': 'Trend changepoints'})

    ## Plot  seasonalities, if present
    if m.season_config is not None:
        for name in m.season_config.periods:
            components.append({'plot_name': 'seasonality', 'comp_name': name})

    if m.n_lags > 0:
        components.append({
            'plot_name': 'lagged weights',
            'comp_name': 'AR',
            'weights': m.model.ar_weights.detach().numpy(),
            'focus': forecast_in_focus})

    # all scalar regressors will be plotted together
    # collected as tuples (name, weights)

    # Future TODO: Add Regressors
    # regressors = {'additive': False, 'multiplicative': False}
    # for name, props in m.extra_regressors.items():
    #     regressors[props['mode']] = True
    # for mode in ['additive', 'multiplicative']:
    #     if regressors[mode] and 'extra_regressors_{}'.format(mode) in fcst:
    #         components.append('extra_regressors_{}'.format(mode))

    additive_events = []
    multiplicative_events = []
    # Add Events
    # add the country holidays
    if m.country_holidays_config is not None:
        for country_holiday in m.country_holidays_config["holiday_names"]:
            event_params = m.model.get_event_weights(country_holiday)
            weight_list = [(key, param.detach().numpy()) for key, param in event_params.items()]
            mode = m.country_holidays_config["mode"]
            if mode == "additive":
                additive_events = additive_events + weight_list
            else:
                multiplicative_events = multiplicative_events + weight_list

    # add the user specified events
    if m.events_config is not None:
        for event, configs in m.events_config.items():
            event_params = m.model.get_event_weights(event)
            weight_list = [(key, param.detach().numpy()) for key, param in event_params.items()]
            mode = configs["mode"]
            if mode == "additive":
                additive_events = additive_events + weight_list
            else:
                multiplicative_events = multiplicative_events + weight_list

    additive_scalar_regressors = []
    multiplicative_scalar_regressors = []
    # Add Covariates
    if m.covar_config is not None:
        for name in m.covar_config.keys():
            if m.covar_config[name].as_scalar:
                additive_scalar_regressors.append((name, m.model.get_covar_weights(name).detach().numpy()))
            else:
                components.append({
                    'plot_name': 'lagged weights',
                    'comp_name': 'COV "{}"'.format(name),
                    'weights': m.model.get_covar_weights(name).detach().numpy(),
                    'focus': forecast_in_focus})

    if len(additive_scalar_regressors) > 0:
        components.append({'plot_name': 'Additive scalar regressor'})
    if len(multiplicative_scalar_regressors) > 0:
        components.append({'plot_name': 'Multiplicative scalar regressor'})
    if len(additive_events) > 0:
        components.append({'plot_name': 'Additive event'})
    if len(multiplicative_events) > 0:
        components.append({'plot_name': 'Multiplicative event'})

    npanel = len(components)
    figsize = figsize if figsize else (9, 3 * npanel)
    fig, axes = plt.subplots(npanel, 1, facecolor='w', figsize=figsize)
    if npanel == 1:
        axes = [axes]
    multiplicative_axes = []
    for ax, comp in zip(axes, components):
        plot_name = comp['plot_name'].lower()
        if plot_name.startswith('trend'):
            if 'changepoints' in plot_name:
                plot_trend_change(m=m, ax=ax, plot_name=comp['plot_name'])
            else:
                plot_trend(m=m, ax=ax,  plot_name=comp['plot_name'])
        elif plot_name.startswith('seasonality'):
            name = comp['comp_name']
            if m.season_config.mode == 'multiplicative':
                multiplicative_axes.append(ax)
            if name.lower() == 'weekly' or m.season_config.periods[name]['period'] == 7:
                plot_weekly(m=m, ax=ax, weekly_start=weekly_start, comp_name=name)
            elif name.lower() == 'yearly' or m.season_config.periods[name]['period'] == 365.25:
                plot_yearly(m=m, ax=ax, yearly_start=yearly_start, comp_name=name)
            else:
                plot_custom_season(m=m, ax=ax, comp_name=name)
        elif plot_name == 'lagged weights':
            plot_lagged_weights(weights=comp['weights'], comp_name=comp['comp_name'], focus=comp['focus'], ax=ax)
        else:
            if plot_name == 'additive scalar regressor':
                weights = additive_scalar_regressors
            elif plot_name == 'multiplicative scalar regressor':
                multiplicative_axes.append(ax)
                weights = multiplicative_scalar_regressors
            elif plot_name == 'additive event':
                weights = additive_events
            elif plot_name == 'multiplicative event':
                multiplicative_axes.append(ax)
                weights = multiplicative_events
            plot_scalar_weights(weights=weights, plot_name=comp['plot_name'], focus=forecast_in_focus, ax=ax)
    fig.tight_layout()
    # Reset multiplicative axes labels after tight_layout adjustment
    for ax in multiplicative_axes: ax = set_y_as_percent(ax)
    return fig


def plot_trend_change(m, ax=None, plot_name='Trend Change', figsize=(10, 6)):
    """Make a barplot of the magnitudes of trend-changes.

    Args:
        m (NeuralProphet): fitted model.
        ax (matplotlib axis): matplotlib Axes to plot on.
            One will be created if this is not provided.
        plot_name (str): Name of the plot Title.
        figsize (tuple): width, height in inches. default: (10, 6)

    Returns:
        a list of matplotlib artists
    """
    artists = []
    if not ax:
        fig = plt.figure(facecolor='w', figsize=figsize)
        ax = fig.add_subplot(111)

    cp_range = range(0, 1 + m.n_changepoints)
    weights = m.model.get_trend_deltas.detach().numpy()
    artists += ax.bar(cp_range, weights, width=1.00, color='#0072B2')

    ax.grid(True, which='major', c='gray', ls='-', lw=1, alpha=0.2)
    ax.set_xlabel("Trend Segment")
    ax.set_ylabel(plot_name)
    return artists


def plot_trend(m, ax=None, plot_name='Trend', figsize=(10, 6)):
    """Make a barplot of the magnitudes of trend-changes.

    Args:
        m (NeuralProphet): fitted model.
        ax (matplotlib axis): matplotlib Axes to plot on.
            One will be created if this is not provided.
        plot_name (str): Name of the plot Title.
        figsize (tuple): width, height in inches.

    Returns:
        a list of matplotlib artists
    """
    artists = []
    if not ax:
        fig = plt.figure(facecolor='w', figsize=figsize)
        ax = fig.add_subplot(111)
    t_start = m.data_params['ds'].shift
    t_end = t_start + m.data_params['ds'].scale
    if m.n_changepoints == 0:
        fcst_t = pd.Series([t_start, t_end]).dt.to_pydatetime()
        trend_0 = m.model.trend_m0.detach().numpy()
        trend_1 = trend_0 + m.model.trend_k0.detach().numpy()
        # trend_0 = trend_0 * m.data_params['y'].scale + m.data_params['y'].shift
        # trend_1 = trend_1 * m.data_params['y'].scale + m.data_params['y'].shift
        artists += ax.plot(fcst_t, [trend_0, trend_1], ls='-', c='#0072B2')
    else:
        days = pd.date_range(start=t_start, end=t_end, freq=m.data_freq)
        df_y = pd.DataFrame({'ds': days})
        df_trend = m.predict_trend(df_y)
        artists += ax.plot(df_y['ds'].dt.to_pydatetime(), df_trend['trend'], ls='-', c='#0072B2')
    # Specify formatting to workaround matplotlib issue #12925
    locator = AutoDateLocator(interval_multiples=False)
    formatter = AutoDateFormatter(locator)
    ax.xaxis.set_major_locator(locator)
    ax.xaxis.set_major_formatter(formatter)
    ax.grid(True, which='major', c='gray', ls='-', lw=1, alpha=0.2)
    ax.set_xlabel('ds')
    ax.set_ylabel(plot_name)
    return artists


def plot_scalar_weights(weights, plot_name, focus=None, ax=None, figsize=(10, 6)):
    """Make a barplot of the regressor weights.

    Args:
        weights (list): tuples (name, weights)
        plot_name (string): name of the plot
        ax (matplotlib axis): matplotlib Axes to plot on.
            One will be created if this is not provided.
        focus (int): if provided, show weights for this forecast
            None (default) plot average
        figsize (tuple): width, height in inches. default: (10, 6)
    Returns:
        a list of matplotlib artists
    """
    artists = []
    if not ax:
        fig = plt.figure(facecolor='w', figsize=figsize)
        ax = fig.add_subplot(111)
    # if len(regressors) == 1:
    # else:
    names = []
    values = []
    for name, weights in weights:
        names.append(name)
        weight = np.squeeze(weights)
        if len(weight.shape) > 1:
            raise ValueError("Not scalar " + plot_name)
        if len(weight.shape) == 1 and len(weight) > 1:
            if focus is not None:
                weight = weight[focus-1]
            else:
                weight = np.mean(weight)
        values.append(weight)
    artists += ax.bar(names, values, width=0.8, color='#0072B2')
    ax.grid(True, which='major', c='gray', ls='-', lw=1, alpha=0.2)
    ax.set_xlabel(plot_name + " name")
    plt.xticks(rotation=90)
    if focus is None:
        ax.set_ylabel(plot_name + ' weight (avg)')
    else:
        ax.set_ylabel(plot_name + ' weight ({})-ahead'.format(focus))
    return artists


def plot_lagged_weights(weights, comp_name, focus=None, ax=None, figsize=(10, 6)):
    """Make a barplot of the importance of lagged inputs.

    Args:
        weights (np.array): model weights as matrix or vector
        comp_name (str): name of lagged inputs
        focus (int): if provided, show weights for this forecast
            None (default) sum over all forecasts and plot as relative percentage
        ax (matplotlib axis): matplotlib Axes to plot on.
            One will be created if this is not provided.
        figsize (tuple): width, height in inches. default: (10, 6)
    Returns:
        a list of matplotlib artists
    """
    artists = []
    if not ax:
        fig = plt.figure(facecolor='w', figsize=figsize)
        ax = fig.add_subplot(111)
    n_lags = weights.shape[1]
    lags_range = list(range(1, 1 + n_lags))[::-1]
    if focus is None:
        weights = np.sum(np.abs(weights), axis=0)
        weights = weights / np.sum(weights)
        artists += ax.bar(lags_range, weights, width=1.00, color='#0072B2')
    else:
        if len(weights.shape) == 2:
            weights = weights[focus-1, :]
        artists += ax.bar(lags_range, weights, width=0.80, color='#0072B2')
    ax.grid(True, which='major', c='gray', ls='-', lw=1, alpha=0.2)
    ax.set_xlabel("{} lag number".format(comp_name))
    if focus is None:
        ax.set_ylabel('{} relevance'.format(comp_name))
        ax = set_y_as_percent(ax)
    else:
        ax.set_ylabel('{} weight ({})-ahead'.format(comp_name, focus))
    return artists


def plot_custom_season(m, ax=None, comp_name=None):
    raise NotImplementedError


def plot_yearly(m, ax=None, yearly_start=0, figsize=(10, 6), comp_name='yearly'):
    """Plot the yearly component of the forecast.

    Args:
        m (NeuralProphet): fitted model.
        ax (matplotlib axis): matplotlib Axes to plot on.
            One will be created if this is not provided.
        yearly_start (int): specifying the start day of the yearly seasonality plot.
            0 (default) starts the year on Jan 1.
            1 shifts by 1 day to Jan 2, and so on.
        figsize (tuple): width, height in inches. default: (10, 6)
        comp_name (str): Name of seasonality component if previously changed from default 'yearly'.

    Returns:
        a list of matplotlib artists
    """
    artists = []
    if not ax:
        fig = plt.figure(facecolor='w', figsize=figsize)
        ax = fig.add_subplot(111)
    # Compute yearly seasonality for a Jan 1 - Dec 31 sequence of dates.
    days = (pd.date_range(start='2017-01-01', periods=365) + pd.Timedelta(days=yearly_start))
    df_y = pd.DataFrame({'ds': days})
    seas = m.predict_seasonal_components(df_y)
    artists += ax.plot(df_y['ds'].dt.to_pydatetime(), seas[comp_name], ls='-', c='#0072B2')
    ax.grid(True, which='major', c='gray', ls='-', lw=1, alpha=0.2)
    months = MonthLocator(range(1, 13), bymonthday=1, interval=2)
    ax.xaxis.set_major_formatter(FuncFormatter(lambda x, pos=None: '{dt:%B} {dt.day}'.format(dt=num2date(x))))
    ax.xaxis.set_major_locator(months)
    ax.set_xlabel('Day of year')
    ax.set_ylabel('Seasonality: {}'.format(comp_name))
    if m.season_config.mode == 'multiplicative':
        ax = set_y_as_percent(ax)
    return artists


def plot_weekly(m, ax=None, weekly_start=0, figsize=(10, 6), comp_name='weekly'):
    """Plot the yearly component of the forecast.

    Args:
        m (NeuralProphet): fitted model.
        ax (matplotlib axis): matplotlib Axes to plot on.
            One will be created if this is not provided.
        weekly_start (int): specifying the start day of the weekly seasonality plot.
            0 (default) starts the week on Sunday.
            1 shifts by 1 day to Monday, and so on.
        figsize (tuple): width, height in inches. default: (10, 6)
        comp_name (str): Name of seasonality component if previously changed from default 'weekly'.

    Returns:
        a list of matplotlib artists
    """
    artists = []
    if not ax:
        fig = plt.figure(facecolor='w', figsize=figsize)
        ax = fig.add_subplot(111)
    # Compute weekly seasonality for a Sun-Sat sequence of dates.
    days = (pd.date_range(start='2017-01-01', periods=7) + pd.Timedelta(days=weekly_start))
    df_w = pd.DataFrame({'ds': days})
    seas = m.predict_seasonal_components(df_w)
    days = days.day_name()
    artists += ax.plot(range(len(days)), seas[comp_name], ls='-', c='#0072B2')
    ax.grid(True, which='major', c='gray', ls='-', lw=1, alpha=0.2)
    ax.set_xticks(range(len(days)))
    ax.set_xticklabels(days)
    ax.set_xlabel('Day of week')
    ax.set_ylabel('Seasonality: {}'.format(comp_name))
    if m.season_config.mode == 'multiplicative':
        ax = set_y_as_percent(ax)
    return artists<|MERGE_RESOLUTION|>--- conflicted
+++ resolved
@@ -27,16 +27,6 @@
     Returns:
         ax
     """
-<<<<<<< HEAD
-    yticks = 100 * ax.get_yticks()
-    yticklabels = ['{0:.4g}%'.format(y) for y in yticks]
-    # ax.set_yticks(ax.get_yticks().tolist()) # to fix the matplotlib warning from set_yticklabels
-    ax.set_yticklabels(yticklabels)
-    return ax
-
-
-def plot(fcst, ax=None, xlabel='ds', ylabel='y', highlight_forecast=None, figsize=(10, 6)):
-=======
     warnings.filterwarnings("error")
     try:
         yticks = 100 * ax.get_yticks()
@@ -49,7 +39,6 @@
 
 
 def plot(fcst, ax=None, xlabel='ds', ylabel='y', highlight_forecast=None, line_per_origin=False, figsize=(10, 6)):
->>>>>>> 9b7854c2
     """Plot the NeuralProphet forecast
 
     Args:
